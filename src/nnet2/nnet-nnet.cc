// nnet2/nnet-nnet.cc

// Copyright 2011-2012  Karel Vesely
//           2012-2014  Johns Hopkins University (author: Daniel Povey)

// See ../../COPYING for clarification regarding multiple authors
//
// Licensed under the Apache License, Version 2.0 (the "License");
// you may not use this file except in compliance with the License.
// You may obtain a copy of the License at
//
//  http://www.apache.org/licenses/LICENSE-2.0
//
// THIS CODE IS PROVIDED *AS IS* BASIS, WITHOUT WARRANTIES OR CONDITIONS OF ANY
// KIND, EITHER EXPRESS OR IMPLIED, INCLUDING WITHOUT LIMITATION ANY IMPLIED
// WARRANTIES OR CONDITIONS OF TITLE, FITNESS FOR A PARTICULAR PURPOSE,
// MERCHANTABLITY OR NON-INFRINGEMENT.
// See the Apache 2 License for the specific language governing permissions and
// limitations under the License.

#include "nnet2/nnet-nnet.h"
#include "util/stl-utils.h"

namespace kaldi {
namespace nnet2 {


int32 Nnet::OutputDim() const {
  KALDI_ASSERT(!components_.empty());
  return components_.back()->OutputDim();
}

int32 Nnet::InputDim() const {
  KALDI_ASSERT(!components_.empty());
  return components_.front()->InputDim();
}


int32 Nnet::LeftContext() const {
  KALDI_ASSERT(!components_.empty());
  int32 ans = 0;
  for (size_t i = 0; i < components_.size(); i++)
    ans += components_[i]->LeftContext();
  return ans;
}

int32 Nnet::RightContext() const {
  KALDI_ASSERT(!components_.empty());
  int32 ans = 0;
  for (size_t i = 0; i < components_.size(); i++)
    ans += components_[i]->RightContext();
  return ans;
}

const Component& Nnet::GetComponent(int32 component) const {
  KALDI_ASSERT(static_cast<size_t>(component) < components_.size());
  return *(components_[component]);
}

Component& Nnet::GetComponent(int32 component) {
  KALDI_ASSERT(static_cast<size_t>(component) < components_.size());
  return *(components_[component]);
}

void Nnet::SetZero(bool treat_as_gradient) {
  for (size_t i = 0; i < components_.size(); i++) {
    UpdatableComponent *uc = dynamic_cast<UpdatableComponent*>(components_[i]);
    if (uc != NULL) uc->SetZero(treat_as_gradient);
    NonlinearComponent *nc = dynamic_cast<NonlinearComponent*>(components_[i]);
    if (nc != NULL) nc->Scale(0.0);
  }
}

void Nnet::Write(std::ostream &os, bool binary) const {
  Check();
  WriteToken(os, binary, "<Nnet>");
  int32 num_components = components_.size();
  WriteToken(os, binary, "<NumComponents>");
  WriteBasicType(os, binary, num_components);
  WriteToken(os, binary, "<Components>");
  for (int32 c = 0; c < num_components; c++) {
    components_[c]->Write(os, binary);
    if (!binary) os << std::endl;
  }
  WriteToken(os, binary, "</Components>");
  WriteToken(os, binary, "</Nnet>");  
}

void Nnet::Read(std::istream &is, bool binary) {
  Destroy();
  ExpectToken(is, binary, "<Nnet>");
  int32 num_components;
  ExpectToken(is, binary, "<NumComponents>");
  ReadBasicType(is, binary, &num_components);
  ExpectToken(is, binary, "<Components>");
  components_.resize(num_components);
  for (int32 c = 0; c < num_components; c++) 
    components_[c] = Component::ReadNew(is, binary);
  ExpectToken(is, binary, "</Components>");
  ExpectToken(is, binary, "</Nnet>");
  SetIndexes();
  Check();  
}


void Nnet::ZeroStats() {
  for (size_t i = 0; i < components_.size(); i++) {
    NonlinearComponent *nonlinear_component =
        dynamic_cast<NonlinearComponent*>(components_[i]);
    if (nonlinear_component != NULL)
      nonlinear_component->Scale(0.0); // Zero the stats this way.
  }
}
void Nnet::Destroy() {
  while (!components_.empty()) {
    delete components_.back();
    components_.pop_back();
  }
}

void Nnet::ComponentDotProducts(
    const Nnet &other,
    VectorBase<BaseFloat> *dot_prod) const {
  KALDI_ASSERT(dot_prod->Dim() == NumUpdatableComponents());
  int32 index = 0;
  for (size_t i = 0; i < components_.size(); i++) {
    UpdatableComponent *uc1 = dynamic_cast<UpdatableComponent*>(components_[i]);
    const UpdatableComponent *uc2 = dynamic_cast<const UpdatableComponent*>(
        &(other.GetComponent(i)));
    KALDI_ASSERT((uc1 != NULL) == (uc2 != NULL));
    if (uc1 != NULL) {
      (*dot_prod)(index) = uc1->DotProduct(*uc2);
      index++;
    }
  }    
  KALDI_ASSERT(index == NumUpdatableComponents());
}


Nnet::Nnet(const Nnet &other): components_(other.components_.size()) {
  for (size_t i = 0; i < other.components_.size(); i++)
    components_[i] = other.components_[i]->Copy();
  SetIndexes();
  Check();
}

Nnet::Nnet(const Nnet &other1, const Nnet &other2) {
  int32 dim1 = other1.OutputDim(), dim2 = other2.InputDim();
  if (dim1 != dim2)
    KALDI_ERR << "Concatenating neural nets: dimension mismatch "
              << dim1 << " vs. " << dim2;
  for (size_t i = 0; i < other1.components_.size(); i++)
    components_.push_back(other1.components_[i]->Copy());
  for (size_t i = 0; i < other2.components_.size(); i++)
    components_.push_back(other2.components_[i]->Copy());
  SetIndexes();
  Check();
}


Nnet &Nnet::operator = (const Nnet &other) {
  Destroy();
  components_.resize(other.components_.size());
  for (size_t i = 0; i < other.components_.size(); i++)
    components_[i] = other.components_[i]->Copy();
  SetIndexes();
  Check();
  return *this;
}

std::string Nnet::Info() const {
  std::ostringstream ostr;
  ostr << "num-components " << NumComponents() << std::endl;
  ostr << "num-updatable-components " << NumUpdatableComponents() << std::endl;
  ostr << "left-context " << LeftContext() << std::endl;
  ostr << "right-context " << RightContext() << std::endl;
  ostr << "input-dim " << InputDim() << std::endl;
  ostr << "output-dim " << OutputDim() << std::endl;
  ostr << "parameter-dim " << GetParameterDim() << std::endl;
  for (int32 i = 0; i < NumComponents(); i++) 
    ostr << "component " << i << " : " << components_[i]->Info() << std::endl;
  return ostr.str();
}

void Nnet::Check() const {
  for (size_t i = 0; i + 1 < components_.size(); i++) {
    KALDI_ASSERT(components_[i] != NULL);
    int32 output_dim = components_[i]->OutputDim(),
      next_input_dim = components_[i+1]->InputDim();
    KALDI_ASSERT(output_dim == next_input_dim);
    KALDI_ASSERT(components_[i]->Index() == static_cast<int32>(i));
  }
}

void Nnet::Init(std::istream &is) {
  Destroy();
  std::string line;
  /* example config file as follows.  The things in brackets specify the context
     splicing for each layer, and after that is the info about the actual layer.
     Imagine the input dim is 13, and the speaker dim is 40, so (13 x 9) + 40 =  527.
     The config file might be as follows; the lines beginning with # are comments.
     
     # layer-type layer-options
     AffineLayer 0.01 0.001 527 1000 0.04356
  */
  components_.clear();
  while (getline(is, line)) {
    std::istringstream line_is(line);
    line_is >> std::ws; // Eat up whitespace.
    if (line_is.peek() == '#' || line_is.eof()) continue; // Comment or empty.
    Component *c = Component::NewFromString(line);
    KALDI_ASSERT(c != NULL);
    components_.push_back(c);    
  }
  SetIndexes();
  Check();
}

void Nnet::Init(std::vector<Component*> *components) {
  Destroy();
  components_.swap(*components);
  SetIndexes();
  Check();
}


void Nnet::ScaleLearningRates(BaseFloat factor) {
  std::ostringstream ostr;
  for (int32 c = 0; c < NumComponents(); c++) {
    UpdatableComponent *uc = dynamic_cast<UpdatableComponent*>(components_[c]);
    if (uc != NULL) { // Updatable component...
      uc->SetLearningRate(uc->LearningRate() * factor);
      ostr << uc->LearningRate() << " ";
    }
  }
  KALDI_LOG << "Scaled learning rates by " << factor
            << ", new learning rates are "
            << ostr.str();
}

void Nnet::SetLearningRates(BaseFloat learning_rate) {
  for (int32 c = 0; c < NumComponents(); c++) {
    UpdatableComponent *uc = dynamic_cast<UpdatableComponent*>(components_[c]);
    if (uc != NULL) { // Updatable component...
      uc->SetLearningRate(learning_rate);
    }
  }
  KALDI_LOG << "Set learning rates to " << learning_rate;
}


void Nnet::AdjustLearningRates(
    const VectorBase<BaseFloat> &old_model_old_gradient,
    const VectorBase<BaseFloat> &new_model_old_gradient,
    const VectorBase<BaseFloat> &old_model_new_gradient,
    const VectorBase<BaseFloat> &new_model_new_gradient,
    BaseFloat measure_at, // where to measure gradient, on line between old and new model;
                          // 0.5 < measure_at <= 1.0.
    BaseFloat ratio, // e.g. 1.1; ratio by  which we change learning rate.
    BaseFloat max_learning_rate) {
  std::vector<BaseFloat> new_lrates;
  KALDI_ASSERT(old_model_old_gradient.Dim() == NumUpdatableComponents() &&
               new_model_old_gradient.Dim() == NumUpdatableComponents() &&
               old_model_new_gradient.Dim() == NumUpdatableComponents() &&
               new_model_new_gradient.Dim() == NumUpdatableComponents());
  KALDI_ASSERT(ratio >= 1.0);
  KALDI_ASSERT(measure_at > 0.5 && measure_at <= 1.0);
  std::string changes_str;
  std::string dotprod_str;
  BaseFloat inv_ratio = 1.0 / ratio;
  int32 index = 0;
  for (int32 c = 0; c < NumComponents(); c++) {
    UpdatableComponent *uc = dynamic_cast<UpdatableComponent*>(components_[c]);
    if (uc == NULL) { // Non-updatable component.
      KALDI_ASSERT(old_model_old_gradient(c) == 0.0);
      continue; 
    } else {
      BaseFloat grad_dotprod_at_end =
          new_model_new_gradient(index) - old_model_new_gradient(index),
          grad_dotprod_at_start =
          new_model_old_gradient(index) - old_model_old_gradient(index),
          grad_dotprod_interp =
          measure_at * grad_dotprod_at_end +
          (1.0 - measure_at) * grad_dotprod_at_start;
      // grad_dotprod_interp will be positive if we want more of the gradient term
      // -> faster learning rate for this component

      BaseFloat lrate = uc->LearningRate();
      lrate *= (grad_dotprod_interp > 0 ? ratio : inv_ratio);
      changes_str = changes_str + (grad_dotprod_interp > 0 ? " increase" : " decrease");
      dotprod_str = dotprod_str + (new_model_new_gradient(index) > 0 ? " positive" : " negative");
      if (lrate > max_learning_rate) lrate = max_learning_rate;
    
      new_lrates.push_back(lrate);
      uc->SetLearningRate(lrate);
      index++;
    }
  }
  KALDI_ASSERT(index == NumUpdatableComponents());
  KALDI_VLOG(1) << "Changes to learning rates: " << changes_str;
  KALDI_VLOG(1) << "Dot product of model with validation gradient is "
                << dotprod_str;
  std::ostringstream lrate_str;
  for (size_t i = 0; i < new_lrates.size(); i++)
    lrate_str << new_lrates[i] << ' ';
  KALDI_VLOG(1) << "Learning rates are " << lrate_str.str();
}


int32 Nnet::NumUpdatableComponents() const {
  int32 ans = 0;
  for (int32 i = 0; i < NumComponents(); i++)
    if (dynamic_cast<const UpdatableComponent*>(&(GetComponent(i))) != NULL)
      ans++;
  return ans;
}

void Nnet::ScaleComponents(const VectorBase<BaseFloat> &scale_params) {
  KALDI_ASSERT(scale_params.Dim() == this->NumUpdatableComponents());
  int32 i = 0;
  for (int32 j = 0; j < NumComponents(); j++) {
    UpdatableComponent *uc =
        dynamic_cast<UpdatableComponent*>(&(GetComponent(j)));
    if (uc!= NULL) {
      uc->Scale(scale_params(i));
      i++;
    }
  }
  KALDI_ASSERT(i == scale_params.Dim());
}

// Scales all UpdatableComponents and all NonlinearComponents.
void Nnet::Scale(BaseFloat scale) {
  for (int32 i = 0; i < NumComponents(); i++) {
    UpdatableComponent *uc =
        dynamic_cast<UpdatableComponent*>(&(GetComponent(i)));
    if (uc != NULL) uc->Scale(scale);
    NonlinearComponent *nc =
        dynamic_cast<NonlinearComponent*>(&(GetComponent(i)));
    if (nc != NULL) nc->Scale(scale);
  }
}

void Nnet::CopyStatsFrom(const Nnet &other) {
  KALDI_ASSERT(NumComponents() == other.NumComponents());
  for (int32 i = 0; i < NumComponents(); i++) {
    NonlinearComponent *nc =
        dynamic_cast<NonlinearComponent*>(&(GetComponent(i)));
    const NonlinearComponent *nc_other =
        dynamic_cast<const NonlinearComponent*>(&(other.GetComponent(i)));
    if (nc != NULL) {
      nc->Scale(0.0);
      nc->Add(1.0, *nc_other);
    }
  }
}

void Nnet::SetLearningRates(const VectorBase<BaseFloat> &learning_rates) {
  KALDI_ASSERT(learning_rates.Dim() == this->NumUpdatableComponents());
  KALDI_ASSERT(learning_rates.Min() >= 0.0); // we allow zero learning rate.
  int32 i = 0;
  for (int32 j = 0; j < NumComponents(); j++) {
    UpdatableComponent *uc =
        dynamic_cast<UpdatableComponent*>(&(GetComponent(j)));
    if (uc!= NULL) {
      uc->SetLearningRate(learning_rates(i));
      i++;
    }
  }
  KALDI_ASSERT(i == learning_rates.Dim());
}

void Nnet::GetLearningRates(VectorBase<BaseFloat> *learning_rates) const {
  KALDI_ASSERT(learning_rates->Dim() == this->NumUpdatableComponents());
  int32 i = 0;
  for (int32 j = 0; j < NumComponents(); j++) {
    const UpdatableComponent *uc =
        dynamic_cast<const UpdatableComponent*>(&(GetComponent(j)));
    if (uc!= NULL) {
      (*learning_rates)(i) = uc->LearningRate();
      i++;
    }
  }
  KALDI_ASSERT(i == learning_rates->Dim());
}

void Nnet::Resize(int32 new_size) {
  KALDI_ASSERT(new_size <= static_cast<int32>(components_.size()));
  for (size_t i = new_size; i < components_.size(); i++)
    delete components_[i];
  components_.resize(new_size);
}

void Nnet::RemoveDropout() {
  std::vector<Component*> components;
  int32 removed = 0;
  for (size_t i = 0; i < components_.size(); i++) {
    if (dynamic_cast<DropoutComponent*>(components_[i]) != NULL ||
        dynamic_cast<AdditiveNoiseComponent*>(components_[i]) != NULL) {
      delete components_[i];
      removed++;
    } else {
      components.push_back(components_[i]);
    }
  }
  components_ = components;
  if (removed > 0)
    KALDI_LOG << "Removed " << removed << " dropout components.";
  SetIndexes();
  Check();
}

void Nnet::SetDropoutScale(BaseFloat scale) {
  size_t n_set = 0;
  for (size_t i = 0; i < components_.size(); i++) {
    DropoutComponent *dc =
        dynamic_cast<DropoutComponent*>(components_[i]);
    if (dc != NULL) {
      dc->SetDropoutScale(scale);
      n_set++;
    }
  }
  KALDI_LOG << "Set dropout scale to " << scale
            << " for " << n_set << " components.";
}      


void Nnet::RemovePreconditioning() {
  for (size_t i = 0; i < components_.size(); i++) {
    if (dynamic_cast<AffineComponentPreconditioned*>(components_[i]) != NULL) {
      AffineComponent *ac = new AffineComponent(
          *(dynamic_cast<AffineComponent*>(components_[i])));
      delete components_[i];
      components_[i] = ac;
    } else if (dynamic_cast<AffineComponentPreconditionedOnline*>(
        components_[i]) != NULL) {
      AffineComponent *ac = new AffineComponent(
          *(dynamic_cast<AffineComponent*>(components_[i])));
      delete components_[i];
      components_[i] = ac;
    }
  }
  SetIndexes();
  Check();
}


void Nnet::SwitchToOnlinePreconditioning(int32 rank_in, int32 rank_out, int32 update_period,
                                         BaseFloat num_samples_history, BaseFloat alpha) {
  int32 switched = 0;
  for (size_t i = 0; i < components_.size(); i++) {
    if (dynamic_cast<AffineComponentPreconditioned*>(components_[i]) != NULL) {
      AffineComponentPreconditionedOnline *ac =
          new AffineComponentPreconditionedOnline(
              *(dynamic_cast<AffineComponentPreconditioned*>(components_[i])),
              rank_in, rank_out, update_period, num_samples_history, alpha);
      delete components_[i];
      components_[i] = ac;
      switched++;
    }
  }
  KALDI_LOG << "Switched " << switched << " components to use online "
            << "preconditioning, with (input, output) rank = "
            << rank_in << ", " << rank_out << " and num_samples_history = "
            << num_samples_history;
  SetIndexes();
  Check();
}


void Nnet::AddNnet(const VectorBase<BaseFloat> &scale_params,
                   const Nnet &other) {
  KALDI_ASSERT(scale_params.Dim() == this->NumUpdatableComponents());
  int32 i = 0;
  for (int32 j = 0; j < NumComponents(); j++) {
    UpdatableComponent *uc =
        dynamic_cast<UpdatableComponent*>(&(GetComponent(j)));
    const UpdatableComponent *uc_other =
        dynamic_cast<const UpdatableComponent*>(&(other.GetComponent(j)));
    if (uc != NULL) {
      KALDI_ASSERT(uc_other != NULL);
      BaseFloat alpha = scale_params(i);
      uc->Add(alpha, *uc_other);
      i++;
    }
  }
  KALDI_ASSERT(i == scale_params.Dim());
}

void Nnet::AddNnet(BaseFloat alpha,
                   const Nnet &other) {
  for (int32 i = 0; i < NumComponents(); i++) {
    UpdatableComponent *uc =
        dynamic_cast<UpdatableComponent*>(&(GetComponent(i)));
    const UpdatableComponent *uc_other =
        dynamic_cast<const UpdatableComponent*>(&(other.GetComponent(i)));
    if (uc != NULL) {
      KALDI_ASSERT(uc_other != NULL);
      uc->Add(alpha, *uc_other);
    }
    NonlinearComponent *nc =
        dynamic_cast<NonlinearComponent*>(&(GetComponent(i)));
    const NonlinearComponent *nc_other =
        dynamic_cast<const NonlinearComponent*>(&(other.GetComponent(i)));
    if (nc != NULL) {
      KALDI_ASSERT(nc_other != NULL);
      nc->Add(alpha, *nc_other);
    }
  }
}

void Nnet::AddNnet(BaseFloat alpha,
                   Nnet *other,
                   BaseFloat beta) {
  for (int32 i = 0; i < NumComponents(); i++) {
    UpdatableComponent *uc =
        dynamic_cast<UpdatableComponent*>(&(GetComponent(i)));
    UpdatableComponent *uc_other =
        dynamic_cast<UpdatableComponent*>(&(other->GetComponent(i)));
    if (uc != NULL) {
      KALDI_ASSERT(uc_other != NULL);
      uc->Add(alpha, *uc_other);
      uc_other->Scale(beta);
    }
    NonlinearComponent *nc =
        dynamic_cast<NonlinearComponent*>(&(GetComponent(i)));
    NonlinearComponent *nc_other =
        dynamic_cast<NonlinearComponent*>(&(other->GetComponent(i)));
    if (nc != NULL) {
      KALDI_ASSERT(nc_other != NULL);
      nc->Add(alpha, *nc_other);
      nc_other->Scale(beta);
    }
  }
}


void Nnet::Append(Component *new_component) {
  components_.push_back(new_component);
  SetIndexes();  
  Check();
}

void Nnet::SetComponent(int32 c, Component *component) {
  KALDI_ASSERT(static_cast<size_t>(c) < components_.size());
  delete components_[c];
  components_[c] = component;
  SetIndexes();
  Check(); // Check that all the dimensions still match up.
}

int32 Nnet::GetParameterDim() const {
  int32 ans = 0;
  for (int32 c = 0; c < NumComponents(); c++) {
    const UpdatableComponent *uc = dynamic_cast<const UpdatableComponent*>(
        &(GetComponent(c)));
    if (uc != NULL)
      ans += uc->GetParameterDim();
  }
  return ans;
}

void Nnet::Vectorize(VectorBase<BaseFloat> *params) const {
  int32 offset = 0;
  for (int32 c = 0; c < NumComponents(); c++) {
    const UpdatableComponent *uc = dynamic_cast<const UpdatableComponent*>(
        &(GetComponent(c)));
    if (uc != NULL) {
      int32 size = uc->GetParameterDim();
      SubVector<BaseFloat> temp(*params, offset, size);
      uc->Vectorize(&temp);
      offset += size;
    }
  }
  KALDI_ASSERT(offset == GetParameterDim());
}

void Nnet::ResetGenerators() { // resets random-number generators for all random
                               // components.
  for (int32 c = 0; c < NumComponents(); c++) {
    RandomComponent *rc = dynamic_cast<RandomComponent*>(
        &(GetComponent(c)));
    if (rc != NULL)
      rc->ResetGenerator();
  }
}

void Nnet::UnVectorize(const VectorBase<BaseFloat> &params) {
  int32 offset = 0;
  for (int32 c = 0; c < NumComponents(); c++) {
    UpdatableComponent *uc = dynamic_cast<UpdatableComponent*>(
        &(GetComponent(c)));
    if (uc != NULL) {
      int32 size = uc->GetParameterDim();
      uc->UnVectorize(params.Range(offset, size));
      offset += size;
    }
  }
  KALDI_ASSERT(offset == GetParameterDim());
}

void Nnet::LimitRankOfLastLayer(int32 dim) {
  for (int32 i = components_.size() - 1; i >= 0; i--) {
    AffineComponent *a = NULL, *b = NULL,
        *c = dynamic_cast<AffineComponent*>(components_[i]);
    if (c != NULL) {
      c->LimitRank(dim, &a, &b);
      delete c;
      components_[i] = a;
      components_.insert(components_.begin() + i + 1, b);
      this->SetIndexes();
      this->Check();
      return;
    }
  }
  KALDI_ERR << "No affine component found in neural net.";
}

void Nnet::SetIndexes() {
  for (size_t i = 0; i < components_.size(); i++)
    components_[i]->SetIndex(i);
}

void Nnet::Collapse(bool match_updatableness) {
  int32 num_collapsed = 0;
  bool changed = true;
  while (changed) {
    changed = false;
    for (size_t i = 0; i + 1 < components_.size(); i++) {
      AffineComponent *a1 = dynamic_cast<AffineComponent*>(components_[i]),
          *a2 = dynamic_cast<AffineComponent*>(components_[i + 1]);
      FixedAffineComponent
          *f1 = dynamic_cast<FixedAffineComponent*>(components_[i]),
          *f2 = dynamic_cast<FixedAffineComponent*>(components_[i + 1]);
      Component *c = NULL;
      if (a1 != NULL && a2 != NULL) {
        c = a1->CollapseWithNext(*a2);
      } else if (a1 != NULL && f2 != NULL && !match_updatableness) {
        c = a1->CollapseWithNext(*f2);
      } else if (f1 != NULL && a2 != NULL && !match_updatableness) {
        c = a2->CollapseWithPrevious(*f1);
      }
      if (c != NULL) {
        delete components_[i];
        delete components_[i + 1];
        components_[i] = c;
        // This was causing valgrind errors, so doing it differently.  Either
        // a standard-library bug or I misunderstood something.
        // components_.erase(components_.begin() + i + i,
        //                   components_.begin() + i + 2);
        for (size_t j = i + 1; j + 1 < components_.size(); j++)
          components_[j] = components_[j + 1];
        components_.pop_back();
        changed = true;
        num_collapsed++;
      }
    }
  }
  this->SetIndexes();
  this->Check();
  KALDI_LOG << "Collapsed " << num_collapsed << " components.";
}

<<<<<<< HEAD

Nnet *GenRandomNnet(int32 input_dim,
                    int32 output_dim) {

  std::vector<Component*> components;
  int32 cur_dim = input_dim;
  // have up to 4 layers before the final one.
  for (size_t i = 0; i < 4; i++) {
    if (rand() % 2 == 0) {
      // add an affine component.
      int32 next_dim = 50 + rand() % 100;
      BaseFloat learning_rate = 0.0001, param_stddev = 0.001,
          bias_stddev = 0.1;
      AffineComponent *component = new AffineComponent();
      component->Init(learning_rate, cur_dim, next_dim,
                      param_stddev, bias_stddev);
      components.push_back(component);
      cur_dim = next_dim;
    } else if (rand() % 2 == 0) {
      components.push_back(new SigmoidComponent(cur_dim));
    } else if (rand() % 2 == 0 && cur_dim < 200) {
      int32 left_context = rand() % 3, right_context = rand() % 3;
      SpliceComponent *component = new SpliceComponent();
      component->Init(cur_dim, left_context, right_context);
      components.push_back(component);
      cur_dim = cur_dim * (1 + left_context + right_context);
    } else {
      break;
    }
  }

  {
    AffineComponent *component = new AffineComponent();
    BaseFloat learning_rate = 0.0001, param_stddev = 0.001,
        bias_stddev = 0.1;
    component->Init(learning_rate, cur_dim, output_dim,
                    param_stddev, bias_stddev);
    components.push_back(component);
    cur_dim = output_dim;
  }

  components.push_back(new SoftmaxComponent(cur_dim));

  Nnet *ans = new Nnet();
  ans->Init(&components);
  return ans;
=======
int32 Nnet::LastUpdatableComponent() const {
  int32 last_updatable_component = NumComponents();
  for (int32 i = NumComponents() - 1; i >= 0; i--)
    if (dynamic_cast<UpdatableComponent*>(components_[i]) != NULL)
      last_updatable_component = i;
  return last_updatable_component;
>>>>>>> 55e226c0
}



} // namespace nnet2
} // namespace kaldi
<|MERGE_RESOLUTION|>--- conflicted
+++ resolved
@@ -661,8 +661,6 @@
   KALDI_LOG << "Collapsed " << num_collapsed << " components.";
 }
 
-<<<<<<< HEAD
-
 Nnet *GenRandomNnet(int32 input_dim,
                     int32 output_dim) {
 
@@ -708,17 +706,17 @@
   Nnet *ans = new Nnet();
   ans->Init(&components);
   return ans;
-=======
+}
+
+
+
 int32 Nnet::LastUpdatableComponent() const {
   int32 last_updatable_component = NumComponents();
   for (int32 i = NumComponents() - 1; i >= 0; i--)
     if (dynamic_cast<UpdatableComponent*>(components_[i]) != NULL)
       last_updatable_component = i;
   return last_updatable_component;
->>>>>>> 55e226c0
-}
-
-
+}
 
 } // namespace nnet2
 } // namespace kaldi
